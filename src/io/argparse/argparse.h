--- conflicted
+++ resolved
@@ -5,31 +5,7 @@
  * @brief Parse the command line arguments
  * @param argc Number of arguments
  * @param argsv Command line arguments
-<<<<<<< HEAD
  * @param params Model parameters
  * @return void, will set the values of end_time, delta_t, and input
  */
 void argparse(int argc, char* argsv[], Params& params);
-=======
- * @param end_time The end time of the simulation
- * @param delta_t The time increment of the simulation
- * @param epsilon The depth of potential well
- * @param sigma The zero-crossing of LJ potential
- * @param input The input file name to load the data from
- * @param reader_type Type specification of the FileReader
- * @param writer_type Type specification of the FileWriter
- * @param simulation_type Type specification of the Simulation
- * @return void, will set the values of end_time, delta_t, and input
- */
-void argparse(
-    int argc,
-    char* argsv[],
-    double& end_time,
-    double& delta_t,
-    double& epsilon,
-    double& sigma,
-    std::string& input,
-    unsigned& reader_type,
-    unsigned& writer_type,
-    unsigned& simulation_type);
->>>>>>> 82c05317
