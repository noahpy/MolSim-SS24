

#include "utils/Params.h"
#include <getopt.h>
#include <iostream>
#include <spdlog/spdlog.h>
#include <stdexcept>
#include <string>

/**
 * @brief Print the help message
 * @param progName The name of the program
 * @return void
 */
void printHelp(std::string progName)
{
    std::cout << "Usage: " << progName << " [OPTIONS] FILE" << std::endl
              << "Read particle information from FILE, simulate particle dynamics and output "
                 "results in VTK format"
              << std::endl
              << "Options:" << std::endl
              << "  -d, --delta_t=VALUE    Set the time step (default: 0.014)" << std::endl
              << "  -e, --end_time=VALUE   Set the end time for simulation (default: 2.8)"
              << std::endl
              << "      --epsilon=VALUE    Set the depth of LJ potential well (default: 5)"
              << std::endl
              << "      --sigma=VALUE      Set the Zero crossing of LJ potential (default: 1)"
              << std::endl
              << "  -l, --log_level=LEVEL  Set the logging level (default: 3, incompatible with -p)"
              << std::endl
              << "  -c                     Specify that the given input file describes clusters "
              << std::endl
              << "  -a                     Specify that the given input file is of type ascii art"
              << std::endl
              << "  -x                     Specify that the given input file is of type XML"
              << std::endl
              << "  -s, --simtype=VALUE    Specify simulation type (default: 0)" << std::endl
              << "  -w, --writetype=VALUE  Specify writer type (default: 0, incompatible with -p)"
              << std::endl
              << "  -p                     Run performance measurements (incompatible with -l, -w)"
              << std::endl
<<<<<<< HEAD
=======
              << "  -P, --parallel         Specify parallel strategy (static, task)" << std::endl
>>>>>>> 923142a3
              << "  -h, --help             Display this help message" << std::endl
              << std::endl
              << "For more details, see the man page with: man ./.molsim.1" << std::endl;
}

/**
 * @brief For setting spdlog level with default level info
 * @param level Integers 1 to 7 from parameter argument corresponds to level trace to off
 * @return
 */
spdlog::level::level_enum getLogLevel(int level)
{
    switch (level) {
    case 1:
        return spdlog::level::trace;
    case 2:
        return spdlog::level::debug;
    case 3:
        return spdlog::level::info;
    case 4:
        return spdlog::level::warn;
    case 5:
        return spdlog::level::err;
    case 6:
        return spdlog::level::critical;
    case 7:
        return spdlog::level::off;
    }
    return spdlog::level::info;
}

void convertToInt(char* optarg, int& value)
{
    try {
        value = std::stoi(optarg);
    } catch (std::invalid_argument& e) {
        std::cout << "Invalid int argument: " << optarg << std::endl;
        exit(EXIT_FAILURE);
    } catch (std::out_of_range& e) {
        std::cout << "Given int is out of range: " << optarg << std::endl;
        exit(EXIT_FAILURE);
    }
}

void convertToUnsigned(char* optarg, unsigned& value)
{
    try {
        value = std::stoul(optarg);
    } catch (std::invalid_argument& e) {
        std::cout << "Invalid int argument: " << optarg << std::endl;
        exit(EXIT_FAILURE);
    } catch (std::out_of_range& e) {
        std::cout << "Given int is out of range: " << optarg << std::endl;
        exit(EXIT_FAILURE);
    }
}

void convertToDouble(char* optarg, double& value)
{
    try {
        value = std::stod(optarg);
    } catch (std::invalid_argument& e) {
        std::cout << "Invalid float argument: " << optarg << std::endl;
        exit(EXIT_FAILURE);
    } catch (std::out_of_range& e) {
        std::cout << "Given float is out of range: " << optarg << std::endl;
        exit(EXIT_FAILURE);
    }
}

SimulationType unsignedToSimulationType(unsigned value)
{
    switch (value) {
    case 0:
        return SimulationType::PLANET;
    case 1:
        return SimulationType::LJ;
    case 2:
        return SimulationType::LINKED_LJ;
    case 3:
        return SimulationType::DOMAIN_LJ;
    case 4:
        return SimulationType::MIXED_LJ;
    case 5:
        return SimulationType::MEMBRANE_LJ;
    default:
        spdlog::warn("Unknown simulation type: {}", value);
        exit(EXIT_FAILURE);
    }
}

WriterType unsignedToWriterType(unsigned value)
{
    switch (value) {
    case 0:
        return WriterType::VTK;
    case 1:
        return WriterType::XYZ;
    case 2:
        return WriterType::XML;
    case 3:
        return WriterType::EMPTY;
    default:
        spdlog::warn("Unknown writer type: {}", value);
        exit(EXIT_FAILURE);
    }
}

ParallelType stringToParallelType(std::string value)
{
    if (value == "static") {
        return ParallelType::STATIC;
    } else if (value == "task") {
        return ParallelType::TASK;
    } else {
        spdlog::warn("Unknown parallel type: {}", value);
        exit(EXIT_FAILURE);
    }
}

void argparse(int argc, char* argsv[], Params& params)
{
    // Long options definition
    static struct option long_options[] = { { "delta_t", required_argument, 0, 'd' },
                                            { "end_time", required_argument, 0, 'e' },
                                            { "log_level", required_argument, 0, 'l' },
                                            { "epsilon", required_argument, 0, 'E' },
                                            { "sigma", required_argument, 0, 'S' },
                                            { "simtype", required_argument, 0, 's' },
                                            { "writetype", required_argument, 0, 'w' },
                                            { "parallel", required_argument, 0, 'P' },
                                            { "help", no_argument, 0, 'h' },
                                            { 0, 0, 0, 0 } };

    unsigned tmp;
    int opt;
    while ((opt = getopt_long(argc, argsv, "d:e:l:hcs:w:axpP:", long_options, NULL)) != -1) {
        switch (opt) {
        case 'd':
            convertToDouble(optarg, params.delta_t);
            break;
        case 'e':
            convertToDouble(optarg, params.end_time);
            break;
        case 'l':
            int loglevel;
            convertToInt(optarg, loglevel);
            spdlog::set_level(getLogLevel(loglevel));
            break;
        case 'E':
            convertToDouble(optarg, params.epsilon);
            break;
        case 'S':
            convertToDouble(optarg, params.sigma);
            break;
        case 's':
            convertToUnsigned(optarg, tmp);
            params.simulation_type = unsignedToSimulationType(tmp);
            break;
        case 'w':
            convertToUnsigned(optarg, tmp);
            params.writer_type = unsignedToWriterType(tmp);
            break;
        case 'c':
            params.reader_type = ReaderType::CLUSTER;
            break;
        case 'a':
            params.reader_type = ReaderType::ASCII;
            break;
        case 'x':
            params.reader_type = ReaderType::XML;
            break;
        case 'p':
            params.doPerformanceMeasurements = true;
            params.writer_type = WriterType::EMPTY;
            spdlog::set_level(spdlog::level::off);
            break;
        case 'P':
            params.parallel_type = stringToParallelType(optarg);
            break;
        case 'h':
            printHelp(argsv[0]);
            exit(EXIT_SUCCESS);
        case '?':
        default:
            printHelp(argsv[0]);
            exit(EXIT_FAILURE);
        }
    }

    if (argc - optind != 1) {
        std::cout << "Missing positional argument: FILE" << std::endl;
        printHelp(argsv[0]);
        exit(EXIT_FAILURE);
    }

    params.input_file = argsv[optind];
}<|MERGE_RESOLUTION|>--- conflicted
+++ resolved
@@ -39,10 +39,7 @@
               << std::endl
               << "  -p                     Run performance measurements (incompatible with -l, -w)"
               << std::endl
-<<<<<<< HEAD
-=======
               << "  -P, --parallel         Specify parallel strategy (static, task)" << std::endl
->>>>>>> 923142a3
               << "  -h, --help             Display this help message" << std::endl
               << std::endl
               << "For more details, see the man page with: man ./.molsim.1" << std::endl;
