--- conflicted
+++ resolved
@@ -159,54 +159,6 @@
     </xs:sequence>
 </xs:complexType>
 
-<xs:complexType name="memParams_t">
-    <xs:sequence>
-        <xs:element name="origin" type="doubleVec_t">
-        <xs:annotation>
-          <xs:documentation>
-              The origin of the membrane.
-          </xs:documentation>
-        </xs:annotation>
-      </xs:element>
-      <xs:element name="width" type="xs:unsignedInt">
-        <xs:annotation>
-          <xs:documentation>
-              The width of the membrane.
-          </xs:documentation>
-        </xs:annotation>
-      </xs:element>
-      <xs:element name="height" type="xs:unsignedInt">
-        <xs:annotation>
-          <xs:documentation>
-              The width of the membrane.
-          </xs:documentation>
-        </xs:annotation>
-      </xs:element>
-      <xs:element name="stiffness" type="xs:double">
-        <xs:annotation>
-          <xs:documentation>
-              The stiffness of the membrane.
-          </xs:documentation>
-        </xs:annotation>
-      </xs:element>
-      <xs:element name="bond_length" type="xs:double">
-        <xs:annotation>
-          <xs:documentation>
-              The average bond length of the membrane.
-          </xs:documentation>
-        </xs:annotation>
-      </xs:element>
-      <xs:element name="spacing" type="xs:double">
-        <xs:annotation>
-          <xs:documentation>
-              The spacing of the membrane.
-          </xs:documentation>
-        </xs:annotation>
-      </xs:element>
-
-    </xs:sequence>
-</xs:complexType>
-
    <!-- Particle data definitions -->
 
    <xs:simpleType name='DecimalList_t'>
@@ -532,15 +484,6 @@
           </xs:documentation>
         </xs:annotation>
       </xs:element>
-<<<<<<< HEAD
-      <xs:element name="membrane" type="memParams_t" minOccurs="0">
-        <xs:annotation>
-          <xs:documentation>
-              The membrane configuration.
-          </xs:documentation>
-        </xs:annotation>
-      </xs:element>
-=======
       <xs:element name="analysisFreq" type="xs:unsignedInt" minOccurs="0">
         <xs:annotation>
           <xs:documentation>
@@ -549,7 +492,6 @@
         </xs:annotation>
       </xs:element>
 
->>>>>>> 08b9bf73
     </xs:all>
   </xs:complexType>
 
