--- conflicted
+++ resolved
@@ -337,7 +337,6 @@
           </xs:documentation>
         </xs:annotation>
       </xs:element>
-<<<<<<< HEAD
       <xs:element name="boundaries" type="boundary_t" minOccurs="0">
         <xs:annotation>
           <xs:documentation>
@@ -345,8 +344,6 @@
           </xs:documentation>
         </xs:annotation>
       </xs:element>
-=======
->>>>>>> a861985d
     </xs:sequence>
   </xs:complexType>
 
