
#include "PeriodicBoundary.h"
#include "simulation/LennardJonesDomainSimulation.h"
#include "utils/ArrayUtils.h"

PeriodicBoundary::PeriodicBoundary(
    Position position, const BoundaryConfig& boundaryConfig, const CellGrid& cellGrid)
    : BoundaryCondition(position)
    , insertionIndex(0)
    , is2D(boundaryConfig.boundaryMap.size() == 4)
    , innerTranslation(getPeriodicShift(cellGrid))
    , insertedParticles()
{
    for (CellIndex boundaryCellIndex : cellGrid.boundaryCellIterator(position)) {
        std::vector<Position> boundarySides =
            coordinateToPosition(boundaryCellIndex, cellGrid.getGridDimensions(), !is2D);
        // Only if the first position is the bound itself, then we want to consider it
        // -> That way we make sure to only transform cells on edges or corners once
        if (!isThisSideResponsibleForShifts(boundaryConfig, boundarySides))
            continue;

        // Only look at cells that are affected only by periodic bounds -> otherwise the other bound
        // will hold
        for (Position boundSide : boundarySides) {
            // Bounds must be periodic
            if (boundaryConfig.boundaryMap.at(boundSide) != BoundaryType::PERIODIC)
                continue;
        }

        // Check if the translations have been generated already
        if (translationMap.find(boundarySides) != translationMap.end())
            continue;

        // Add the necessary translations
        fillTranslationMap(
            boundarySides, { boundarySides[0] }, cellGrid); // Always do the single inner one
        if (boundarySides.size() >= 2) {
            fillTranslationMap(boundarySides, { boundarySides[1] }, cellGrid);
            fillTranslationMap(boundarySides, { boundarySides[0], boundarySides[1] }, cellGrid);
        }
        if (boundarySides.size() == 3) {
            fillTranslationMap(boundarySides, { boundarySides[2] }, cellGrid);
            fillTranslationMap(boundarySides, { boundarySides[0], boundarySides[2] }, cellGrid);
            fillTranslationMap(boundarySides, { boundarySides[1], boundarySides[2] }, cellGrid);
            fillTranslationMap(boundarySides, boundarySides, cellGrid);
        }
        if (boundarySides.size() > 3) {
            spdlog::error(
                "A cell has been found to have more than 3 associated sides. This is a bug");
        }
    }
}

void PeriodicBoundary::preUpdateBoundaryHandling(Simulation& simulation)
{
    const LennardJonesDomainSimulation& LGDSim =
        static_cast<const LennardJonesDomainSimulation&>(simulation);

    // reset the insertion index, to reuse already created particles
    insertionIndex = 0;
    for (CellIndex boundaryCellIndex : LGDSim.getGrid().boundaryCellIterator(position)) {
        std::vector<Position> boundarySides = coordinateToPosition(
            boundaryCellIndex, LGDSim.getGrid().getGridDimensions(), !is2D, false);

        // Only if translations need to be applied i.e. there exists an entry
        if (translationMap.find(boundarySides) == translationMap.end())
            continue;

        for (auto& particle :
             LGDSim.getGrid()
                 .cells[boundaryCellIndex[0]][boundaryCellIndex[1]][boundaryCellIndex[2]]
                 ->getParticles()) {
            for (PeriodicBoundShifts& shifts : translationMap.at(boundarySides)) {
                std::array<double, 3> pos = particle.get().getX();
                std::array<double, 3> haloPosition = pos + shifts.first;

                // Ugly but we cannot simply add as size_t != int
                CellIndex haloCellIndex { (size_t)((int)boundaryCellIndex[0] + shifts.second[0]),
                                          (size_t)((int)boundaryCellIndex[1] + shifts.second[1]),
                                          (size_t)((int)boundaryCellIndex[2] + shifts.second[2]) };

                if (LGDSim.getGrid().determineCellType(haloCellIndex) != CellType::Halo) {
                    spdlog::error("Halo cell index is not a halo cell");
                    exit(EXIT_FAILURE);
                }

                if (insertionIndex < insertedParticles.size()) {
                    // simply update, if there is already a particle to reuse
                    insertedParticles.at(insertionIndex)->setX(haloPosition);
                    insertedParticles.at(insertionIndex)->setV({ 0, 0, 0 });
                    insertedParticles.at(insertionIndex)->setF({ 0, 0, 0 });
                    insertedParticles.at(insertionIndex)->setOldF({ 0, 0, 0 });
                    insertedParticles.at(insertionIndex)->setM(particle.get().getM());
                    insertedParticles.at(insertionIndex)->setType(particle.get().getType());
                    insertedParticles.at(insertionIndex)->setActivity(false);
                } else {
                    Particle haloParticle(
<<<<<<< HEAD
                        haloPosition,
                        { 0, 0, 0 },
                        particle.get().getM(),
                        particle.get().getType(),
                        false);
=======
                        haloPosition, { 0, 0, 0 }, particle.get().getM(), particle.get().getType(),  0,false);
>>>>>>> 923142a3
                    haloParticle.setActivity(false);
                    insertedParticles.push_back(std::make_unique<Particle>(haloParticle));
                }

                // add the particle to the halo cell
                LGDSim.getGrid()
                    .cells[haloCellIndex[0]][haloCellIndex[1]][haloCellIndex[2]]
                    ->addParticle(*insertedParticles.at(insertionIndex++).get());
            }
        }
    }

    // erase all leftover particles, if there are any
    if (insertionIndex < insertedParticles.size()) {
        insertedParticles.erase(
            insertedParticles.begin() + (long)insertionIndex, insertedParticles.end());
    }
}

void PeriodicBoundary::postUpdateBoundaryHandling(Simulation& simulation)
{
    const LennardJonesDomainSimulation& LGDSim =
        static_cast<const LennardJonesDomainSimulation&>(simulation);

    // reset old halo references used previously
    /*
     * We need to also delete the particles of the opposite side
     */
    for (auto pos : allPositions) {
        for (auto haloCellIndex : LGDSim.getGrid().haloCellIterator(pos)) {
            LGDSim.getGrid()
                .cells[haloCellIndex[0]][haloCellIndex[1]][haloCellIndex[2]]
                ->clearParticles();
        }
    }

    for (auto boundaryCellIndex : LGDSim.getGrid().boundaryCellIterator(position)) {
        ParticleRefList& particles =
            LGDSim.getGrid()
                .cells[boundaryCellIndex[0]][boundaryCellIndex[1]][boundaryCellIndex[2]]
                ->getParticles();
        auto it = particles.begin();
        auto end = particles.end();
        while (it != end) {
            // If the particle is stationary, we do not need to do anything, as it cannot move
            if (!(*it).get().getIsNotStationary()) {
                ++it;
                continue;
            }

            std::array<double, 3> pos = (*it).get().getX();

            CellIndex actualCellIndex = LGDSim.getGrid().getIndexFromPos(pos);
            CellType actualCellType = LGDSim.getGrid().determineCellType(actualCellIndex);

            // Check if the particles has entered Halo-territory
            if (actualCellType == CellType::Halo) {
                std::vector<Position> actualSides = coordinateToPosition(
                    actualCellIndex, LGDSim.getGrid().getGridDimensions(), !is2D, true);

                // if that halo cell is also part of the side of the boundary -> e.g. edges in 2D ->
                // Bounds are both sides, halo only one of them
                if (std::find(actualSides.begin(), actualSides.end(), position) ==
                    actualSides.end()) {
                    ++it;
                    continue;
                }
                // When we move the particle by the translation, it will only end up inside the
                // domain iff all periodic bounds around it were applied
                // The update cells will take care of assigning it to its new cell
                // We can do that, as the particle would have left its original cell and thus would
                // no longer be included in any calculations of the new cell. Same for moving it
                std::array<double, 3> newPosition = (*it).get().getX();
                newPosition = newPosition + innerTranslation.first;
                (*it).get().setX(newPosition);

                // Only if the particle has been moved back into the domain, all translations are
                // complete. Thus, the particles must be placed into its new cell
                actualCellIndex = LGDSim.getGrid().getIndexFromPos(newPosition);
                actualCellType = LGDSim.getGrid().determineCellType(actualCellIndex);
                if (actualCellType != CellType::Halo) {
                    // It was in halo before, now it is back inside the domain
                    LGDSim.getGrid()
                        .cells.at(actualCellIndex[0])
                        .at(actualCellIndex[1])
                        .at(actualCellIndex[2])
                        ->addParticle(*it); // into its new cell (inside domain)
                    it = particles.erase(it); // remove it from its old cell (boundary)
                    /* spdlog::info("Particle added by periodic"); */

                    continue; // to not increment the iterator later again
                }
            }

            ++it;
        }
    }
}

void PeriodicBoundary::fillTranslationMap(
    const std::vector<Position>& key,
    const std::vector<Position>& boundarySides,
    const CellGrid& cellGrid)
{
    PeriodicBoundShifts shiftToAdd = { {}, {} };
    for (Position side : boundarySides) {
        PeriodicBoundShifts addedShift = getPeriodicShiftFromPosition(side, cellGrid);
        shiftToAdd.first = shiftToAdd.first + addedShift.first;
        shiftToAdd.second = shiftToAdd.second + addedShift.second;
    }
    translationMap[key].push_back(shiftToAdd);
}

PeriodicBoundShifts PeriodicBoundary::getPeriodicShiftFromPosition(
    Position pos, const CellGrid& grid)
{
    // Used for the translational math
    std::array<double, 3> normal = getNormalVectorOfBoundary(pos);
    size_t relevantDimension = getRelevantDimension(normal);
    std::array<int, 3> normalNat = { 0, 0, 0 };
    normalNat[relevantDimension] = (int)normal[relevantDimension];

    // To get the positional shift to move particles from the halo cells to the opposite boundary
    // cells, we can use the domain size.
    // The direction to move the particles in is the same, as the direction the normal vector is
    // pointing. Thus multiplying the grid dimensions with the direction of the normal vector will
    // yield the desired shift
    std::array<double, 3> positionalShift = grid.getDomainSize()[relevantDimension] * normal;
    // -1 for num to index
    // -1 for boundary to halo
    std::array<int, 3> cellIndexShift =
        (grid.getGridDimensions()[relevantDimension] - 1 - 1) * normalNat;

    return { positionalShift, cellIndexShift };
}

bool PeriodicBoundary::isThisSideResponsibleForShifts(
    const BoundaryConfig& boundaryConfig, const std::vector<Position>& boundarySides) const
{
    size_t i = 0;
    // Skip all non periodic sides
    while (boundaryConfig.boundaryMap.at(boundarySides[i]) != BoundaryType::PERIODIC &&
           i < (boundarySides.size() - 1)) {
        i++;
    }
    // This side is responsible, if it is the first periodic side
    return boundarySides[i] == position;
}<|MERGE_RESOLUTION|>--- conflicted
+++ resolved
@@ -95,15 +95,7 @@
                     insertedParticles.at(insertionIndex)->setActivity(false);
                 } else {
                     Particle haloParticle(
-<<<<<<< HEAD
-                        haloPosition,
-                        { 0, 0, 0 },
-                        particle.get().getM(),
-                        particle.get().getType(),
-                        false);
-=======
                         haloPosition, { 0, 0, 0 }, particle.get().getM(), particle.get().getType(),  0,false);
->>>>>>> 923142a3
                     haloParticle.setActivity(false);
                     insertedParticles.push_back(std::make_unique<Particle>(haloParticle));
                 }
