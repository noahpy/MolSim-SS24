--- conflicted
+++ resolved
@@ -26,12 +26,8 @@
 void force_lennard_jones(const Simulation& sim);
 
 /**
-<<<<<<< HEAD
  * @brief Calculate the forces between particles in a linked-cell structure using the Lennard-Jones
  * potential
-=======
- * @brief Calculate the forces between particles in a linked-cell structure using the Lennard-Jones potential
->>>>>>> a861985d
  * @param sim The Lennard Jones simulation object to calculate the forces for
  * @return void
  */
