
#pragma once
#include "simulation/baseSimulation.h"

/**
 * @brief Calculate the forces between particles using the Stroemer-Verlet algorithm
 * @param sim The simulation object to calculate the forces for
 * @return void
 */
void force_gravity(const Simulation& sim);

/**
 * @brief Calculate the forces between particles using the Stroemer-Verlet algorithm, while
 * exploiting F_12 = -F_21 and iterating over distinct pairs
 * @param sim The simulation object to calculate the forces for
 * @return void
 */
void force_gravity_V2(const Simulation& sim);

/**
 * @brief Calculate the forces between particles using the Lennard-Jones potential
 * @param sim The Lennard Jones simulation object to calculate the forces for
 * @return void
 */
void force_lennard_jones(const Simulation& sim);

/**
 * @brief Calculate the forces between particles in a linked-cell structure using the Lennard-Jones
 * potential
 * @param sim The Lennard Jones simulation object to calculate the forces for
 * @return void
 */
void force_lennard_jones_lc(const Simulation& sim);

/**
 * @brief Calculate the forces between particles in a linked-cell structure using the Lennard-Jones
 * potential and the mixing rules to allow multiple particle types & regard gravity
 * @param sim The simulation to calculate the forces for
 */
void force_mixed_LJ_gravity_lc(const Simulation& sim);

<<<<<<< HEAD
/**
 * @brief Calculate the forces between particles in a linked-cell structure using the Lennard-Jones
 * potential, the mixing rules to allow multiple particle types & regard gravity and the harmonic
 * potential between particles of a molecules
 * @param sim The simulation to calculate the forces for
 */
void force_membrane(const Simulation& sim);

/**
 * @brief Calculate the forces between 2 particles in a molecule using the harmonic potential
 * @param p1 The first particle
 * @param p2 The second particle
 * @param k The spring constant
 * @param r_0 The equilibrium distance
 */
void harmonic_calc(Particle& p1, Particle& p2, double k, double r_0);

/**
 * @brief Calculate the forces between 2 particles using the Lennard-Jones potential
 * @param p1 The first particle
 * @param p2 The second particle
 * @param alpha The alpha value for the LJ potential
 * @param beta The beta value for the LJ potential
 * @param gamma The gamma value for the LJ potential
 * @param delta The difference between the two particle positions
 */
void lj_calc(
    Particle& p1,
    Particle& p2,
    double alpha,
    double beta,
    double gamma,
    std::array<double, 3> delta);
=======

void force_mixed_LJ_gravity_lc_task(const Simulation& sim);
>>>>>>> 1b0a280b
<|MERGE_RESOLUTION|>--- conflicted
+++ resolved
@@ -39,7 +39,6 @@
  */
 void force_mixed_LJ_gravity_lc(const Simulation& sim);
 
-<<<<<<< HEAD
 /**
  * @brief Calculate the forces between particles in a linked-cell structure using the Lennard-Jones
  * potential, the mixing rules to allow multiple particle types & regard gravity and the harmonic
@@ -73,7 +72,5 @@
     double beta,
     double gamma,
     std::array<double, 3> delta);
-=======
 
-void force_mixed_LJ_gravity_lc_task(const Simulation& sim);
->>>>>>> 1b0a280b
+void force_mixed_LJ_gravity_lc_task(const Simulation& sim);