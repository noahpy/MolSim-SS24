
#pragma once
#include "simulation/baseSimulation.h"
#include "simulation/lennardJonesSim.h"

/**
 * @brief Calculate the forces between particles using the Stroemer-Verlet algorithm
 * @param sim The simulation object to calculate the forces for
 * @return void
 */
void force_gravity(const Simulation& sim);

/**
 * @brief Calculate the forces between particles using the Stroemer-Verlet algorithm, while
 * exploiting F_12 = -F_21 and iterating over distinct pairs
 * @param sim The simulation object to calculate the forces for
 * @return void
 */
<<<<<<< HEAD
void force_stroemer_verlet_V2(const Simulation& sim);

/**
 * @brief Calculate the forces between particles using the Lennard-Jones potential
 * @param sim The Lennard Jones simulation object to calculate the forces for
 * @return void
 */
void force_lennard_jones(const LennardJonesSimulation& sim);
=======
void force_gravity_V2(const Simulation& sim);
>>>>>>> 24f91640
<|MERGE_RESOLUTION|>--- conflicted
+++ resolved
@@ -16,15 +16,11 @@
  * @param sim The simulation object to calculate the forces for
  * @return void
  */
-<<<<<<< HEAD
-void force_stroemer_verlet_V2(const Simulation& sim);
+void force_gravity_V2(const Simulation& sim);
 
 /**
  * @brief Calculate the forces between particles using the Lennard-Jones potential
  * @param sim The Lennard Jones simulation object to calculate the forces for
  * @return void
  */
-void force_lennard_jones(const LennardJonesSimulation& sim);
-=======
-void force_gravity_V2(const Simulation& sim);
->>>>>>> 24f91640
+void force_lennard_jones(const LennardJonesSimulation& sim);