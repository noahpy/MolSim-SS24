
#include "physics/forceCal/forceCal.h"
#include "utils/ArrayUtils.h"

void force_gravity(const Simulation& sim)
{
    for (auto& p1 : sim.container) {
        std::array<double, 3> f_i = { 0.0, 0.0, 0.0 };
        for (auto& p2 : sim.container) {
            double m_mul = p1.getM() * p2.getM();
            double dist = std::pow(ArrayUtils::L2Norm(p1.getX() - p2.getX()), 3);
            // check for distance = 0
            if (dist == 0)
                continue;
            double coeff = m_mul / dist;
            // f_i = f_i + f_ij
            f_i = f_i + coeff * (p2.getX() - p1.getX());
        }
        p1.setOldF(p1.getF());
        p1.setF(f_i);
    }
}

void force_gravity_V2(const Simulation& sim)
{
    std::array<double, 3> zeros { 0, 0, 0 };
    for (auto& p : sim.container) {
        p.setOldF(p.getF());
        p.setF(zeros);
    }

    for (auto it = sim.container.beginPairs(); it != sim.container.endPairs(); ++it) {
        auto pair = *it;
        Particle& p1 = pair.first;
        Particle& p2 = pair.second;

        double m_mul = p1.getM() * p2.getM();
        double dist = std::pow(ArrayUtils::L2Norm(p1.getX() - p2.getX()), 3);
        double coeff = m_mul / dist;

        std::array<double, 3> distance = coeff * (p2.getX() - p1.getX());
        p1.setF(p1.getF() + distance);
        p2.setF(p2.getF() - distance);
    }
<<<<<<< HEAD
}

void force_lennard_jones(const LennardJonesSimulation& sim)
{
    std::array<double, 3> zeros { 0, 0, 0 };
    for (auto& p : sim.container) {
        p.setOldF(p.getF());
        p.setF(zeros);
    }

    // these values are constant for the simulation and are precomputed
    double alpha = sim.getAlpha();
    double beta = sim.getBeta();
    double gamma = sim.getGamma();

    for (auto it = sim.container.beginPairs(); it != sim.container.endPairs(); ++it) {
        auto pair = *it;
        Particle& p1 = pair.first;
        Particle& p2 = pair.second;

        std::array<double, 3> delta = p1.getX() - p2.getX();
        double dotDelta = ArrayUtils::DotProduct(delta);
        double dotDelta3 = std::pow(dotDelta, 3);
        double dotDelta6 = std::pow(dotDelta3, 2);

        // The formula has been rearranged to avoid unnecessary calculations; please see the report for more details
        std::array<double, 3> force = (alpha / dotDelta) * (beta / dotDelta3 + gamma / dotDelta6) * delta;
        p1.setF(p1.getF() + force);
        p2.setF(p2.getF() - force);
    }
=======
>>>>>>> 24f91640
}<|MERGE_RESOLUTION|>--- conflicted
+++ resolved
@@ -42,7 +42,6 @@
         p1.setF(p1.getF() + distance);
         p2.setF(p2.getF() - distance);
     }
-<<<<<<< HEAD
 }
 
 void force_lennard_jones(const LennardJonesSimulation& sim)
@@ -73,6 +72,4 @@
         p1.setF(p1.getF() + force);
         p2.setF(p2.getF() - force);
     }
-=======
->>>>>>> 24f91640
 }