--- conflicted
+++ resolved
@@ -132,8 +132,11 @@
                     for (auto p1 : cellGrid.cells.at(x).at(y).at(z)->getParticles()) {
                         // go over all particles in the neighbour
                         for (auto p2 : cellGrid.cells[i[0]][i[1]][i[2]]->getParticles()) {
-                            // and calculate the force
-                            lj_calc(p1, p2, alpha, beta, gamma);
+                            // and check if the distance is less than the cutoff
+                            std::array<double, 3> delta = p1.get().getX() - p2.get().getX();
+                            if (ArrayUtils::L2Norm(delta) <= len_sim.getGrid().cutoffRadius)
+                                // then calculate the force
+                                lj_calc(p1, p2, alpha, beta, gamma, delta);
                         }
                     }
                 }
@@ -190,20 +193,12 @@
                     for (auto p1 : cellGrid.cells.at(x).at(y).at(z)->getParticles()) {
                         // go over all particles in the neighbour
                         for (auto p2 : cellGrid.cells[i[0]][i[1]][i[2]]->getParticles()) {
-<<<<<<< HEAD
                             // and calculate the force
                             // TODO active particles check
                             double alpha = sim.getAlpha(p1.get().getType(), p2.get().getType());
                             double beta = sim.getBeta(p1.get().getType(), p2.get().getType());
                             double gamma = sim.getGamma(p1.get().getType(), p2.get().getType());
                             lj_calc(p1, p2, alpha, beta, gamma);
-=======
-                            // and check if the distance is less than the cutoff
-                            std::array<double, 3> delta = p1.get().getX() - p2.get().getX();
-                            if (ArrayUtils::L2Norm(delta) <= len_sim.getGrid().cutoffRadius)
-                                // then calculate the force
-                                lj_calc(p1, p2, alpha, beta, gamma, delta);
->>>>>>> 6697cde2
                         }
                     }
                 }
