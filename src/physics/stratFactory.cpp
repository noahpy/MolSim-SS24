--- conflicted
+++ resolved
@@ -23,12 +23,6 @@
         return { location_stroemer_verlet, velocity_stroemer_verlet, force_lennard_jones_lc };
     case SimulationType::MIXED_LJ:
         spdlog::info("Initializing Force LJ Mixed Strat...");
-<<<<<<< HEAD
-        return { location_stroemer_verlet, velocity_stroemer_verlet, force_mixed_LJ_gravity_lc };
-    case SimulationType::MEMBRANE_LJ:
-        spdlog::info("Initializing Force Membrane Strat...");
-        return { location_stroemer_verlet, velocity_stroemer_verlet, force_membrane };
-=======
         if (parallel_type == ParallelType::STATIC) {
             spdlog::info("Parallel strategy: static");
             return { location_stroemer_verlet,
@@ -41,7 +35,6 @@
                      velocity_stroemer_verlet,
                      force_mixed_LJ_gravity_lc_task };
         }
->>>>>>> 1b0a280b
     default:
         spdlog::info("Unknown simulation type, proceeding with default physics strategy.");
         return { location_stroemer_verlet, velocity_stroemer_verlet, force_gravity_V2 };
