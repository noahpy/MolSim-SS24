--- conflicted
+++ resolved
@@ -6,15 +6,9 @@
 
 void velocity_stroemer_verlet(const Simulation& sim)
 {
-<<<<<<< HEAD
-#pragma omp parallel for
-    for (auto& p : sim.container) {
-        if (p.getIsNotStationary()) {
-=======
     #pragma omp parallel for
     for (auto& p : sim.container.particles) {
         if (p.getIsNotStationary() && p.getActivity()) {
->>>>>>> 923142a3
             // v = v + Δt * (F + F_old) / (2 * m)
             auto tmp = p.getV() + (sim.delta_t / (2 * p.getM())) * (p.getOldF() + p.getF());
             p.setV(tmp);
