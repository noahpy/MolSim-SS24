
#include "LennardJonesDomainSimulation.h"
#include "io/fileReader/FileReader.h"
#include "io/fileWriter/FileWriter.h"
#include "physics/boundaryConditions/BoundaryConfig.h"
#include "physics/strategy.h"
#include <spdlog/spdlog.h>
#include "analytics/Analyzer.h"

#include <utility>

LennardJonesDomainSimulation::LennardJonesDomainSimulation(
    double time,
    double delta_t,
    double end_time,
    ParticleContainer& container,
    PhysicsStrategy& strat,
    std::unique_ptr<FileWriter> writer,
    std::unique_ptr<FileReader> reader,
    std::map<unsigned , bool> stationaryParticleTypes,
    double epsilon,
    double sigma,
    std::array<double, 3> domainOrigin,
    std::array<double, 3> domainSize,
    double cutoff,
    const BoundaryConfig& boundaryConfig,
    std::unique_ptr<Analyzer> analyzer,
    unsigned frequency,
    unsigned updateFrequency,
    size_t analysisFrequency,
    bool read_file)
    : LinkedLennardJonesSimulation(
          time,
          delta_t,
          end_time,
          container,
          strat,
          std::move(writer),
          std::move(reader),
          std::move(stationaryParticleTypes),
          epsilon,
          sigma,
          domainOrigin,
          domainSize,
          cutoff,
          frequency,
          updateFrequency,
          false)
    , bcHandler(boundaryConfig, cellGrid)
    , repulsiveDistance(std::pow(2, 1 / 6) * sigma)
    , analysisFrequency(analysisFrequency)
    , analyzer(std::move(analyzer))
{
    if (read_file) {
        this->reader->readFile(*this);
        cellGrid.addParticlesFromContainer(container);
    }
}

void LennardJonesDomainSimulation::runSim()
{
    if (bcHandler.dimensionality != cellGrid.gridDimensionality) {
        spdlog::error(
            "Dimensionality mismatch between boundary conditions and cell grid.",
            "Boundary conditions: {}, Cell grid: {}",
            bcHandler.dimensionality,
            cellGrid.gridDimensionality);
        exit(EXIT_FAILURE);
    }

    while (time < end_time) {
        bcHandler.preUpdateBoundaryHandling(*this);

        strategy.calF(*this);
        strategy.calV(*this);
        strategy.calX(*this);

        bcHandler.postUpdateBoundaryHandling(*this);

        ++iteration;
        if (iteration % frequency == 0) {
            writer->plotParticles(*this);
        }
        if (iteration % updateFrequency == 0) {
            cellGrid.updateCells();
        }
        if (iteration % analysisFrequency == 0) {
            analyzer->analyze(*this);
        }
<<<<<<< HEAD
=======
        progressLogger.logProgress(iteration);
>>>>>>> 8f9eec0d
        spdlog::trace("Iteration {} finished.", iteration);

        time += delta_t;
    }
}

double LennardJonesDomainSimulation::getRepulsiveDistance(int type) const {
    spdlog::trace("Got repulsive distance from Domain sim");
    return repulsiveDistance;
};<|MERGE_RESOLUTION|>--- conflicted
+++ resolved
@@ -87,10 +87,6 @@
         if (iteration % analysisFrequency == 0) {
             analyzer->analyze(*this);
         }
-<<<<<<< HEAD
-=======
-        progressLogger.logProgress(iteration);
->>>>>>> 8f9eec0d
         spdlog::trace("Iteration {} finished.", iteration);
 
         time += delta_t;
