
#include "MixedLJSimulation.h"

#include "analytics/Analyzer.h"
#include "io/fileReader/FileReader.h"
#include "io/fileWriter/FileWriter.h"
#include "physics/strategy.h"
#include <utility>

MixedLJSimulation::MixedLJSimulation(
    double time,
    double delta_t,
    double end_time,
    ParticleContainer& container,
    PhysicsStrategy& strat,
    std::unique_ptr<FileWriter> writer,
    std::unique_ptr<FileReader> reader,
    std::map<unsigned, bool> stationaryParticleTypes,
    const std::map<unsigned, std::pair<double, double>>& LJParams,
    std::array<double, 3> domainOrigin,
    std::array<double, 3> domainSize,
    double cutoff,
    const BoundaryConfig& boundaryConfig,
    std::unique_ptr<Analyzer> analyzer,
    double gravityConstant,
    std::unique_ptr<Thermostat> p_thermostat,
    unsigned int frequency,
    unsigned int updateFrequency,
    size_t analysisFrequency,
    bool read_file,
    unsigned int n_thermostat,
    bool doProfile)
    : LennardJonesDomainSimulation(
          time,
          delta_t,
          end_time,
          container,
          strat,
          std::move(writer),
          std::move(reader),
          std::move(stationaryParticleTypes),
          0,
          0,
          domainOrigin,
          domainSize,
          cutoff,
          boundaryConfig,
          std::move(analyzer),
          frequency,
          updateFrequency,
          analysisFrequency,
          false)
    , gravityConstant(gravityConstant)
    , thermostat(std::move(p_thermostat))
    , T_init(p_thermostat->getInit())
    , T_target(p_thermostat->getTarget())
    , delta_T(p_thermostat->getDelta())
    , n_thermostat(n_thermostat)
    , ljparams(LJParams)
    , doProfile(doProfile)
{
    if (read_file) {
        this->reader->readFile(*this);
        cellGrid.addParticlesFromContainer(container);
    }

    // Insert all combinations of epsilons and sigmas into the maps
    for (auto LJParamInner : LJParams) {
        unsigned type1 = LJParamInner.first;
        double epsilon1 = LJParamInner.second.first;
        double sigma1 = LJParamInner.second.second;
        for (auto LJParamOuter : LJParams) {
            unsigned type2 = LJParamOuter.first;
            double epsilon2 = LJParamOuter.second.first;
            double sigma2 = LJParamOuter.second.second;

            if (epsilons.find(getMixKey(type1, type2)) == epsilons.end())
                epsilons.insert({ getMixKey(type1, type2), std::sqrt(epsilon1 * epsilon2) });

            if (sigmas.find(getMixKey(type1, type2)) == sigmas.end())
                sigmas.insert({ getMixKey(type1, type2), (sigma1 + sigma2) / 2 });
        }
    }
    // Insert all combinations of alphas into the map -> to use in LJ force
    for (auto epsilonPair : epsilons) {
        std::pair<int, int> key = epsilonPair.first;
        double eps = epsilonPair.second;
        alphas.insert({ key, -24 * eps });
    }
    // Insert all combinations of betas & gammas into the map -> to use in LJ force
    for (auto sigmaPair : sigmas) {
        std::pair<int, int> key = sigmaPair.first;
        double sig = sigmaPair.second;
        betas.insert({ key, std::pow(sig, 6) });
        gammas.insert({ key, -2 * std::pow(sig, 12) });
    }

    // Warn user about particles outside the domain
    for (auto& particle : container.particles)
        if (cellGrid.determineCellType(cellGrid.getIndexFromPos(particle.getX())) == CellType::Halo)
            spdlog::warn(
                "Generated particle at [{}, {}, {}] outside domain and inside a halo cell",
                particle.getX()[0],
                particle.getX()[1],
                particle.getX()[2]);

    // Warn user about halo cells that contain particles in the beginning
    for (Position pos : allPositions)
        for (auto haloCellIndex : cellGrid.haloCellIterator(pos))
            if (!cellGrid.cells.at(haloCellIndex[0])
                     .at(haloCellIndex[1])
                     .at(haloCellIndex[2])
                     ->getParticles()
                     .empty())
                spdlog::warn(
                    "Halo cell at [{}, {}, {}] contains a particle",
                    haloCellIndex[0],
                    haloCellIndex[1],
                    haloCellIndex[2]);

    // Generate the distances needed for repulsion to occur
    for (auto params : LJParams) {
        if (repulsiveDistances.find(params.first) == repulsiveDistances.end())
            repulsiveDistances.insert({ params.first, params.second.second * std::pow(2, 1 / 6) });
    }

    if (bcHandler.dimensionality != cellGrid.gridDimensionality) {
        spdlog::error(
            "Dimensionality mismatch between boundary conditions and cell grid.",
            "Boundary conditions: {}, Cell grid: {}",
            bcHandler.dimensionality,
            cellGrid.gridDimensionality);
        exit(EXIT_FAILURE);
    }

    if (n_thermostat) {
        // Initialize thermostat
        spdlog::info(
            "Initializing thermostat of type={} with T_init={}K, T_target={}K, delta_T={}K with"
            " a frequency of {}",
            thermostat->getName(),
            T_init,
            T_target,
            delta_T,
            n_thermostat);

        // Intialize temperature
        spdlog::info("Setting initial temperature to {} K", T_init);
        thermostat->initializeBrownianMotion(*this);
    } else {
        spdlog::info("Themostat is turned off.");
    }
}

void MixedLJSimulation::runSim()
{
    auto startTime = std::chrono::steady_clock::now();
    unsigned long long particleUpdates = 0;
    while (time < end_time) {
        bcHandler.preUpdateBoundaryHandling(*this);


        spdlog::debug("Force calculation...");
        strategy.calF(*this);
        spdlog::debug("Velocity calculation...");
        strategy.calV(*this);
        spdlog::debug("Position calculation...");
        strategy.calX(*this);

        bcHandler.postUpdateBoundaryHandling(*this);

        ++iteration;
        if (frequency && iteration % frequency == 0) {
            writer->plotParticles(*this);
        }
        if (updateFrequency && iteration % updateFrequency == 0) {
            cellGrid.updateCells();
        }
<<<<<<< HEAD
        if (analysisFrequency && iteration % analysisFrequency == 0) {
            analyzer->analyze(*this);
        }
=======
        // Update thermostat if frequency is positive
>>>>>>> d08fe6b5
        if (n_thermostat && iteration % n_thermostat == 0) {
            thermostat->updateT(*this);
        }
        if (doProfile) {
            particleUpdates += container.activeParticleCount;
        }
<<<<<<< HEAD
        // Update thermostat if frequency is positive
        spdlog::debug("Iteration {} finished.", iteration);
=======
        progressLogger.logProgress(iteration);
        spdlog::trace("Iteration {} finished.", iteration);
>>>>>>> d08fe6b5

        time += delta_t;
    }
    auto endTime = std::chrono::steady_clock::now();
    long elapsedTimeInMS =
        std::chrono::duration_cast<std::chrono::milliseconds>(endTime - startTime).count();
    long elapsedTimeInS =
        std::chrono::duration_cast<std::chrono::seconds>(endTime - startTime).count();

    if (doProfile) {
        // Set log level to info, as it was off for the measurements
        spdlog::set_level(spdlog::level::info);
        spdlog::info(
            "Simulation ran for {} seconds ({} iterations)", elapsedTimeInS, iteration - 1);
        spdlog::info("Average time per iteration: {} ms", elapsedTimeInMS / (iteration - 1));
        spdlog::info(
            "MUP/S = {} (MUP = force+vel+pos calc i.e. one update per particle per iteration)",
            particleUpdates / elapsedTimeInS);
    }
}

double MixedLJSimulation::getRepulsiveDistance(int type) const
{
    spdlog::trace("Got repulsive distance from Mixed LJ sim");
    return repulsiveDistances.at(type);
}<|MERGE_RESOLUTION|>--- conflicted
+++ resolved
@@ -159,12 +159,8 @@
     while (time < end_time) {
         bcHandler.preUpdateBoundaryHandling(*this);
 
-
-        spdlog::debug("Force calculation...");
         strategy.calF(*this);
-        spdlog::debug("Velocity calculation...");
         strategy.calV(*this);
-        spdlog::debug("Position calculation...");
         strategy.calX(*this);
 
         bcHandler.postUpdateBoundaryHandling(*this);
@@ -176,26 +172,18 @@
         if (updateFrequency && iteration % updateFrequency == 0) {
             cellGrid.updateCells();
         }
-<<<<<<< HEAD
         if (analysisFrequency && iteration % analysisFrequency == 0) {
             analyzer->analyze(*this);
         }
-=======
         // Update thermostat if frequency is positive
->>>>>>> d08fe6b5
         if (n_thermostat && iteration % n_thermostat == 0) {
             thermostat->updateT(*this);
         }
         if (doProfile) {
             particleUpdates += container.activeParticleCount;
         }
-<<<<<<< HEAD
-        // Update thermostat if frequency is positive
-        spdlog::debug("Iteration {} finished.", iteration);
-=======
         progressLogger.logProgress(iteration);
         spdlog::trace("Iteration {} finished.", iteration);
->>>>>>> d08fe6b5
 
         time += delta_t;
     }
