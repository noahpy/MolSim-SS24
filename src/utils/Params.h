
#pragma once
#include "physics/boundaryConditions/BoundaryConfig.h"
#include <array>
#include <string>
#include "models/molecules/Molecule.h"
#include "models/molecules/Membrane.h"
#include <memory>

enum ReaderType { STANDARD, CLUSTER, EMPTY, ASCII, XML };

enum class WriterType { XYZ, VTK, XML, EMPTY };

enum SimulationType { PLANET, LJ, LINKED_LJ, DOMAIN_LJ, MIXED_LJ, MEMBRANE_LJ };

enum ThermostatType { CLASSICAL, INDIVIDUAL, NONE };

class Params {
public:
    // start time
    double start_time = 0;
    // end time
    double end_time = 0.014 * 10 * 20;
    // time increment
    double delta_t = 0.014;
    // depth of potential well
    double epsilon = 5;
    // zero-crossing of LJ potential
    double sigma = 1;
    // input filename
    std::string input_file;
    // output filename
    std::string output_file = "sim";
    // reader type
    ReaderType reader_type = ReaderType::STANDARD;
    // writer type
    WriterType writer_type = WriterType::VTK;
    // simulation type
    SimulationType simulation_type = SimulationType::PLANET;
    // domain origin
    std::array<double, 3> domain_origin = { -10.0, -10.0, 0 };
    // domain size
    std::array<double, 3> domain_size = { 20.0, 20.0, 0 };
    // cutoff
    double cutoff = 5;
    // plot frequency
    unsigned plot_frequency = 10;
    // update frequency
    unsigned update_frequency = 10;
    // checkpoint frequency
    unsigned checkpoint_frequency = 10;
    // boundary configuration
    BoundaryConfig boundaryConfig { BoundaryType::SOFT_REFLECTIVE,
                                    BoundaryType::SOFT_REFLECTIVE,
                                    BoundaryType::SOFT_REFLECTIVE,
                                    BoundaryType::SOFT_REFLECTIVE };
    // Thermostat type
    ThermostatType thermostat_type = ThermostatType::CLASSICAL;
    // initial temperature
    double init_temp = 0;
    // target temperature
    double target_temp = 0;
    // frequency of thermostat updates
    unsigned thermo_freq = 20;
    // maximum temperature delta
    double max_temp_delta = 10;
    // gravitational constant
    double gravity = 0.0;
    // particle types 
    std::vector<std::pair<double, double>> particleTypes;
    // map to particle types
    std::map<unsigned, std::pair<double, double>> typesMap;
    // Flag for measuring performance -> will not use any io and time the simulation
    bool doPerformanceMeasurements = false;
<<<<<<< HEAD
    // Molecules in the simulation
    std::vector<std::unique_ptr<Molecule>> molecules {};

    // TODO read the molecules from the input file (set any particle as root, will be overwritten)
=======
    // List of all types which should be immobile
    std::map<unsigned , bool> immobileParticleTypes {};
    // The number of bins to use in the analyzer - 1 for ignoring a given axis
    std::array<size_t, 3> bins = { 50, 1, 12 };
    // The file name to write the analyzer results to
    std::string outName = "analysis";
    // The interval to run the analyzer
    size_t analysisInterval = 100000;

    // TODO
    // [ ] Read ThermostatType from input file -> also none
    // [ ] Read immobileParticleTypes from input file
    // [ ] Read analysis params from xml
>>>>>>> 08b9bf73
};<|MERGE_RESOLUTION|>--- conflicted
+++ resolved
@@ -4,7 +4,6 @@
 #include <array>
 #include <string>
 #include "models/molecules/Molecule.h"
-#include "models/molecules/Membrane.h"
 #include <memory>
 
 enum ReaderType { STANDARD, CLUSTER, EMPTY, ASCII, XML };
@@ -72,12 +71,6 @@
     std::map<unsigned, std::pair<double, double>> typesMap;
     // Flag for measuring performance -> will not use any io and time the simulation
     bool doPerformanceMeasurements = false;
-<<<<<<< HEAD
-    // Molecules in the simulation
-    std::vector<std::unique_ptr<Molecule>> molecules {};
-
-    // TODO read the molecules from the input file (set any particle as root, will be overwritten)
-=======
     // List of all types which should be immobile
     std::map<unsigned , bool> immobileParticleTypes {};
     // The number of bins to use in the analyzer - 1 for ignoring a given axis
@@ -86,10 +79,8 @@
     std::string outName = "analysis";
     // The interval to run the analyzer
     size_t analysisInterval = 100000;
+    // Molecules in the simulation
+    std::vector<std::unique_ptr<Molecule>> molecules {};
 
-    // TODO
-    // [ ] Read ThermostatType from input file -> also none
-    // [ ] Read immobileParticleTypes from input file
-    // [ ] Read analysis params from xml
->>>>>>> 08b9bf73
+    // TODO read the molecules from the input file (set any particle as root, will be overwritten)
 };