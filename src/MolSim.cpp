--- conflicted
+++ resolved
@@ -31,13 +31,7 @@
     outputWriter::VTKWriter writer;
 
     // Intialize physics strategy
-<<<<<<< HEAD
-    PhysicsStrategy strat { location_stroemer_verlet,
-                            velocity_stroemer_verlet,
-                            force_gravity_V2};
-=======
     PhysicsStrategy strat { location_stroemer_verlet, velocity_stroemer_verlet, force_gravity_V2 };
->>>>>>> ec92f2da
 
     // Intialize empty particle container
     ParticleContainer particles { {} };
