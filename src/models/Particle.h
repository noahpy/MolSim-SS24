/*
 * Particle.h
 *
 *  Created on: 23.02.2010
 *      Author: eckhardw
 */

#pragma once

#include <array>
#include <mutex>
#include <string>

#define THREAD_SAFE

/**
 * @brief Class representing a particle in the simulation
 */
class Particle {
private:
    /**
     * @brief Position of the particle
     */
    std::array<double, 3> x;

    /**
     * @brief Velocity of the particle
     */
    std::array<double, 3> v;

    /**
     * @brief Force effective on this particle
     */
    std::array<double, 3> f;

    /**
     * @brief Force which was effective on this particle
     */
    std::array<double, 3> old_f;

    /**
     * @brief Mass of this particle
     */
    double m;

    /**
     * @brief Mutex for the particle
     */
    mutable std::mutex mutex;

    /**
     * @brief Type of the particle.
     * @details Use it for whatever you want (e.g. to separate molecules belonging to different
     * bodies, matters, and so on)
     */
    int type;

    /**
     * @brief Activity status of a particle
     */
    bool active;

    /**
     * @brief Id of the particle
     */
    size_t id;

    bool isNotStationary; /**< Whether the particle is stationary or not */

    /**
     * @brief id in the molecules, if particle is not part of a molecules then id = -1
     */
    size_t moleculeId;

public:
    /**
     * @brief Construct a new Particle object with given position, velocity, mass and type
     * @param x_arg The position of the particle
     * @param v_arg The velocity of the particle
     * @param m_arg The mass of the particle
     * @param type The type of the particle
     * @param id The id of the particle
     * @param isNotStationary_arg Whether the particle is stationary or not
     * @param moleculeId The molecule's id the particle belongs to (0 if it does not belong)
     * @return Particle object
     */
    Particle(
        // for visualization, we need always 3 coordinates
        // -> in case of 2d, we use only the first and the second
        std::array<double, 3> x_arg,
        std::array<double, 3> v_arg,
        double m_arg,
        int type = 0,
        size_t id = 0,
        bool isNotStationary_arg = true,
        size_t moleculeId = 0);

    /**
     * @brief Construct a new Particle object by copying another Particle object -> do not use
     * @param other The Particle object to copy
     * @return Particle object
     */
    Particle(const Particle& other);

    /**
     * @brief Destroy the Particle object
     * @return void
     */
    virtual ~Particle();

    /**
     * @brief Copy assignment operator
     * @param other The Particle object to copy
     * @return The copied Particle object
     */
    Particle& operator=(const Particle& other);

    /**
     * @brief Get the position of the particle
     * @return The position of the particle
     */
    [[nodiscard]] inline const std::array<double, 3>& getX() const THREAD_SAFE
    {
        std::lock_guard<std::mutex> lock(mutex);
        return x;
    }

    /**
     * @brief Get the velocity of the particle
     * @return The velocity of the particle
     */
    [[nodiscard]] inline const std::array<double, 3>& getV() const THREAD_SAFE
    {
        std::lock_guard<std::mutex> lock(mutex);
        return v;
    }

    /**
     * @brief Get the force effective on the particle
     * @return The force effective on the particle
     */
    [[nodiscard]] inline const std::array<double, 3>& getF() const THREAD_SAFE
    {
        std::lock_guard<std::mutex> lock(mutex);
        return f;
    }

    /**
     * @brief Get the force which was effective on the particle
     * @return The force which was effective on the particle
     */
    [[nodiscard]] inline const std::array<double, 3>& getOldF() const THREAD_SAFE

    {
        std::lock_guard<std::mutex> lock(mutex);
        return old_f;
    }

    /**
     * @brief Get the mass of the particle
     * @return The mass of the particle
     */
    [[nodiscard]] inline double getM() const THREAD_SAFE

    {
        std::lock_guard<std::mutex> lock(mutex);
        return m;
    }

    /**
     * @brief Get the activity status of the particle
     * @return The activity status of the particle
     */
    [[nodiscard]] inline bool getActivity() const THREAD_SAFE

    {
        std::lock_guard<std::mutex> lock(mutex);
        return active;
    }

    /**
     * @brief Get the type of the particle
     * @return The mass of the particle
     */
    [[nodiscard]] inline int getType() const THREAD_SAFE

    {
        std::lock_guard<std::mutex> lock(mutex);
        return type;
    }

    /**
     * @brief Get the molecules id
     * @return id for the molecules
     */
    [[nodiscard]] inline size_t getMoleculeId() const THREAD_SAFE
    {
        std::lock_guard<std::mutex> lock(mutex);
        return moleculeId;
    }

    /**
     * @brief Get whether the particle is stationary or not
     * @return The value of isNotStationary
     */
    [[nodiscard]] inline bool getIsNotStationary() const { return isNotStationary; }

    /**
     * @brief Set the type of the particle
     * @param type_new The new type of the particle
     */
    inline void setType(const int type_new) THREAD_SAFE

    {
        std::lock_guard<std::mutex> lock(mutex);
        type = type_new;
    }

    /**
     * @brief Set the position of the particle
     * @param x_new The new position of the particle
     * @return void
     */
    inline void setX(const std::array<double, 3>& x_new) THREAD_SAFE

    {
        std::lock_guard<std::mutex> lock(mutex);
        x = x_new;
    }

    /**
     * @brief Set the velocity of the particle
     * @param v_new The new velocity of the particle
     * @return void
     */
    inline void setV(const std::array<double, 3>& v_new) THREAD_SAFE

    {
        std::lock_guard<std::mutex> lock(mutex);
        v = v_new;
    }

    /**
     * @brief Set the force effective on the particle
     * @param f_new The new force effective on the particle
     * @return void
     */
    inline void setF(const std::array<double, 3>& f_new) THREAD_SAFE

    {
        std::lock_guard<std::mutex> lock(mutex);
        f = f_new;
    }

    /**
     * @brief Set the previous force effective on the particle
     * @param f_new The previous force effective on the particle
     * @return void
     */
    inline void setOldF(const std::array<double, 3>& f_new) THREAD_SAFE

    {
        std::lock_guard<std::mutex> lock(mutex);
        old_f = f;
    }

    /**
     * @brief Set the mass of the particle
     * @param m_new The new mass of the particle
     * @return void
     */
    inline void setM(double m_new) THREAD_SAFE

    {
        std::lock_guard<std::mutex> lock(mutex);
        m = m_new;
    }

    /**
     * @brief Set the new activity
     * @param act_new The new activity
     */
    inline void setActivity(bool act_new) THREAD_SAFE

    {
        std::lock_guard<std::mutex> lock(mutex);
        active = act_new;
    }

<<<<<<< HEAD
    inline size_t getID() const { return id; }
=======
    /**
     * @brief Get the particle's id
     * @return The particle's id
     */
    inline size_t getID() const
    {
        return id;
    }
>>>>>>> 923142a3

    inline void setID(size_t id_new) THREAD_SAFE
    {
        std::lock_guard<std::mutex> lock(mutex);
        id = id_new;
    }

    /**
     * @brief Reset the force for the next timestep
     * @return void
     */
    inline void resetF(std::array<double, 3> new_f = { 0., 0., 0. }) THREAD_SAFE

    {
        std::lock_guard<std::mutex> lock(mutex);
        old_f = f;
        f = new_f;
    }

    /**
     * @brief Add a force to the particle
     * @param force The force to add
     * @return void
     */
    inline void addForce(const std::array<double, 3>& force) THREAD_SAFE

    {
        std::lock_guard<std::mutex> lock(mutex);
        f[0] += force[0];
        f[1] += force[1];
        f[2] += force[2];
    }

    /**
     * @brief Overload the == operator for the Particle class
     * @param other The other Particle object to compare to
     * @return true if the two Particle objects are value-wise equal, false otherwise
     */
    bool operator==(Particle& other);

    /**
     * @brief Get the string representation of the Particle object
     * @return The string representation of the Particle object
     */
    [[nodiscard]] std::string toString() const;
    Particle();
};

/**
 * @brief Overload the << operator for the Particle class
 * @param stream The output stream
 * @param p The particle object to output
 * @return The stream with the particle object outputted
 */
std::ostream& operator<<(std::ostream& stream, Particle& p);<|MERGE_RESOLUTION|>--- conflicted
+++ resolved
@@ -287,9 +287,6 @@
         active = act_new;
     }
 
-<<<<<<< HEAD
-    inline size_t getID() const { return id; }
-=======
     /**
      * @brief Get the particle's id
      * @return The particle's id
@@ -298,7 +295,6 @@
     {
         return id;
     }
->>>>>>> 923142a3
 
     inline void setID(size_t id_new) THREAD_SAFE
     {
