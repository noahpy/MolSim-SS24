
#include "SphereParticleCluster.h"
#include <iostream>

SphereParticleCluster::SphereParticleCluster(
    std::array<double, 3> origin,
    size_t radius,
    size_t sphereDimensions,
    double spacing,
    double mass,
    std::array<double, 3> initialVelocity,
    double meanVelocity,
    size_t brownianMotionDimensions,
    const std::map<unsigned , bool>& stationaryParticleTypes,
    unsigned ptype)
    : ParticleCluster(origin, mass, initialVelocity, meanVelocity, brownianMotionDimensions, stationaryParticleTypes, ptype)
    , sphereRadius(radius)
    , sphereDimensions(sphereDimensions)
    , spacing(spacing)
{
    if (sphereDimensions != 2 && sphereDimensions != 3) {
        spdlog::warn(
            "The dimensions specified for a spherical particle cluster was set to {}. "
            "It can only be of values 2 or 3",
            dimensions);
        throw std::invalid_argument("Dimensions must be 2 or 3.");
    }

    if (radius == 0) {
        spdlog::warn("Radius of a sphere set to 0. This will not generate any particles");
        totalNumberOfParticles = 0;
        return;
    }

    // Initialize the total number of particles to be generated
    totalNumberOfParticles = getNumberOfParticlesDisc(getRealRadius(sphereRadius));
    double z_offset = spacing;
    if (sphereDimensions == 3 && sphereRadius > 0)
        for (size_t discRadius = sphereRadius - 1; discRadius > 0; discRadius--) {
            double capRadiusOffset = discRadius == 1 ? spacing * 0.25 : 0;
            double realRadius = getRealRadius(sphereRadius, z_offset - capRadiusOffset);
            totalNumberOfParticles += 2 * getNumberOfParticlesDisc(realRadius);
            z_offset += spacing;
        }
}

size_t SphereParticleCluster::getTotalNumberOfParticles() const
{
    return totalNumberOfParticles;
}

void SphereParticleCluster::generateRing(
    std::vector<Particle>& particles,
    size_t& insertionIndex,
    double realRadius,
    double z_offset) const
{
    if (realRadius < spacing) {
        // if the radius is one, there will only be a single particle
        std::array<double, 3> position { origin[0], origin[1], origin[2] + z_offset };
        std::array<double, 3> velocity =
            initialVelocity + maxwellBoltzmannDistributedVelocity(meanVelocity, dimensions);
<<<<<<< HEAD
        Particle particle (position, velocity, mass, ptype, insertionIndex);
=======
        Particle particle (position, velocity, mass, ptype, isNotStationary);
>>>>>>> f9104e2b

        particles[insertionIndex++] = particle;
    } else if (realRadius >= spacing) {
        double step =
            2 * std::asin(
                    spacing /
                    (2 * realRadius)); // make sure the particles are spaced by at least the spacing
        double fullRotation = (2 * M_PI);
        auto numParticles = (size_t)(fullRotation / step);
        step = fullRotation / (double)(numParticles);
        double radianAngle = 0;
        while (radianAngle + step / 2 < fullRotation) {
            double x_coordinate = std::cos(radianAngle) * realRadius;
            double y_coordinate = std::sin(radianAngle) * realRadius;

            std::array<double, 3> position { origin[0] + x_coordinate,
                                             origin[1] + y_coordinate,
                                             origin[2] + z_offset };

            std::array<double, 3> velocity =
                initialVelocity + maxwellBoltzmannDistributedVelocity(meanVelocity, dimensions);
<<<<<<< HEAD
            Particle particle (position, velocity, mass, ptype, insertionIndex);
=======
            Particle particle (position, velocity, mass, ptype, isNotStationary);
>>>>>>> f9104e2b

            particles[insertionIndex++] = particle;

            radianAngle += step;
        }
    }
}

void SphereParticleCluster::generateDisc(
    std::vector<Particle>& particles,
    size_t& insertionIndex,
    double realRadius,
    double z_offset) const
{
    // single point
    if (std::abs(realRadius) < 1e-6) {
        generateRing(particles, insertionIndex, realRadius, z_offset);
        return;
    }
    // A disc is a collection of rings decreasing in radius
    auto numSteps = (size_t)(realRadius / spacing);

    if (numSteps == 0) {
        generateRing(particles, insertionIndex, realRadius, z_offset);
        return;
    }

    double step = realRadius / (double)(numSteps);
    while (std::abs(realRadius) > 1e-8) {
        generateRing(particles, insertionIndex, realRadius, z_offset);
        realRadius -= step;
    }
}

void SphereParticleCluster::generateCluster(
    std::vector<Particle>& particles, size_t& insertionIndex) const
{
    if (sphereRadius == 0)
        return; // no particles to generate

    // A sphere is a stack of discs decreasing in radius
    generateDisc(particles, insertionIndex, getRealRadius(sphereRadius), 0);
    double z_offset_a = spacing, z_offset_b = -1 * spacing;
    if (sphereDimensions == 3 && sphereRadius > 0)
        for (size_t discRadius = sphereRadius - 1; discRadius > 0; discRadius--) {
            double capRadiusOffset =
                discRadius == 1
                    ? spacing * 0.25
                    : 0; // if last iteration, we need to create a cap, which is said to be size the
                         // half off-set. This is necessary, because otherwise the radius would be 0
            double realRadius = getRealRadius(sphereRadius, z_offset_a - capRadiusOffset);
            generateDisc(particles, insertionIndex, realRadius, z_offset_a);
            generateDisc(particles, insertionIndex, realRadius, z_offset_b);

            z_offset_a += spacing;
            z_offset_b -= spacing;
        }
}

size_t SphereParticleCluster::getNumberOfParticlesDisc(double realRadius) const
{
    if (std::abs(realRadius) < 1e-6)
        return 1;

    size_t num = 0;
    auto numSteps = (size_t)(realRadius / spacing);

    if (numSteps == 0)
        return getNumberOfParticlesRing(0);

    double step = realRadius / (double)(numSteps);
    while (std::abs(realRadius) > 1e-8) {
        num += getNumberOfParticlesRing(realRadius);
        realRadius -= step;
    }

    return num;
}

size_t SphereParticleCluster::getNumberOfParticlesRing(double realRadius) const
{
    if (realRadius < spacing)
        return 1;
    else {
        double step = 2 * std::asin(spacing / (2 * realRadius));
        double fullRotation = (2 * M_PI);
        auto numParticles = (size_t)(fullRotation / step);

        return numParticles;
    }
}

std::string SphereParticleCluster::toString() const
{
    std::ostringstream oss;
    oss << "pos: (" << origin[0] << ", " << origin[1] << ", " << origin[2] << ") ";
    oss << "vel: (" << initialVelocity[0] << ", " << initialVelocity[1] << ", "
        << initialVelocity[2] << ") ";
    oss << "radius: " << sphereRadius << " ";
    oss << "sphereDim: " << sphereDimensions << " ";
    oss << "mass: " << mass << " ";
    oss << "ptype: " << ptype << " ";
    oss << "meanVel: " << meanVelocity << " ";
    oss << "brownDim: " << dimensions << " ";
    oss << "spacing: " << spacing << " ";
    return oss.str();
}<|MERGE_RESOLUTION|>--- conflicted
+++ resolved
@@ -60,11 +60,7 @@
         std::array<double, 3> position { origin[0], origin[1], origin[2] + z_offset };
         std::array<double, 3> velocity =
             initialVelocity + maxwellBoltzmannDistributedVelocity(meanVelocity, dimensions);
-<<<<<<< HEAD
-        Particle particle (position, velocity, mass, ptype, insertionIndex);
-=======
-        Particle particle (position, velocity, mass, ptype, isNotStationary);
->>>>>>> f9104e2b
+        Particle particle (position, velocity, mass, ptype, insertionIndex, isNotStationary);
 
         particles[insertionIndex++] = particle;
     } else if (realRadius >= spacing) {
@@ -86,11 +82,7 @@
 
             std::array<double, 3> velocity =
                 initialVelocity + maxwellBoltzmannDistributedVelocity(meanVelocity, dimensions);
-<<<<<<< HEAD
-            Particle particle (position, velocity, mass, ptype, insertionIndex);
-=======
-            Particle particle (position, velocity, mass, ptype, isNotStationary);
->>>>>>> f9104e2b
+            Particle particle (position, velocity, mass, ptype, insertionIndex, isNotStationary);
 
             particles[insertionIndex++] = particle;
 
