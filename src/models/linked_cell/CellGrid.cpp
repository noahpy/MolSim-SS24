--- conflicted
+++ resolved
@@ -283,25 +283,16 @@
 void CellGrid::preCalcSetup(ParticleContainer& container) const
 {
     spdlog::debug("Pre-calc setup...");
-<<<<<<< HEAD
-    for (auto& particle : container) {
-        particle.setOldF(particle.getF());
-        particle.setF({ 0.0, 0.0, 0.0 });
-=======
 #pragma omp parallel for
     for (auto& particle : container) {
         particle.resetF();
->>>>>>> 08b9bf73
     }
 }
 
 void CellGrid::postCalcSetup() const
 {
     spdlog::debug("Post-calc setup...");
-<<<<<<< HEAD
-=======
 #pragma omp parallel for
->>>>>>> 08b9bf73
     for (auto& cell : cells) {
         for (auto& row : cell) {
             for (auto& col : row) {
@@ -311,11 +302,7 @@
     }
 }
 
-<<<<<<< HEAD
-std::list<CellIndex> CellGrid::getNeighbourCells(const CellIndex& index) const
-=======
 std::list<CellIndex> CellGrid::getNeighbourCells(const CellIndex& index) const THREAD_SAFE
->>>>>>> 08b9bf73
 {
     std::list<CellIndex> cellList;
 
@@ -353,8 +340,6 @@
                     // Insert all particles into particleList
                     cellList.emplace_back(CellIndex { nx, ny, nz });
                 }
-<<<<<<< HEAD
-=======
             }
         }
     }
@@ -391,7 +376,6 @@
                 haloIndex.at(2) == index.at(2)) {
                 insert = false;
                 break;
->>>>>>> 08b9bf73
             }
         }
         if (insert) {
@@ -408,8 +392,6 @@
     if (cells.at(index[0]).at(index[1]).at(index[2])->getType() == CellType::Halo) {
         return {};
     }
-<<<<<<< HEAD
-=======
 
     // Get following 13 neighbours (half of the neighbours):
     std::list<CellIndex> cellList = {
@@ -459,7 +441,6 @@
         }
     }
 
->>>>>>> 08b9bf73
     return cellList;
 }
 
