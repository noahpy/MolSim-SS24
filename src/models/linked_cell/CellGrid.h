--- conflicted
+++ resolved
@@ -107,8 +107,6 @@
      * */
     void setCutoffRadius(double cutoffRadius);
 
-<<<<<<< HEAD
-=======
     /**
      * @brief Returns the domain origin.
      * @return The domain origin.
@@ -122,24 +120,23 @@
     inline std::array<double, 3> getDomainSize() const { return domainSize; }
 
     /**
+     * @brief Get the grids dimensions
+     * @return The grids dimensions
+     */
+    inline std::array<size_t, 3> getGridDimensions() const { return gridDimensions; }
+
+    /**
      * @brief Returns the cutoff radius.
      * @return The cutoff radius.
      * */
     inline double getCutoffRadius() const { return cutoffRadius; }
 
-protected:
->>>>>>> ac93a2d1
-    /**
-     * @brief Get the size of the domain
-     * @return The size of the domain
-     */
-    std::array<double, 3> getDomainSize() const { return domainSize; }
-
-    /**
-     * @brief Get the grids dimensions
-     * @return The grids dimensions
-     */
-    std::array<size_t, 3> getGridDimensions() const { return gridDimensions; }
+    /**
+     * @brief Returns the index of the cell containing the specified position.
+     * @param pos The 3D position of the cell.
+     * @return The 3D index of the cell containing the specified position.
+     */
+    CellIndex getIndexFromPos(const std::array<double, 3>& pos) const;
 
     /**
      * @brief Determines the cell type (boundary, halo, or bulk) based on its indices.
@@ -147,13 +144,6 @@
      * @return The CellType of the specified cell.
      */
     [[nodiscard]] CellType determineCellType(const std::array<size_t, 3>& indices) const;
-
-    /**
-     * @brief Returns the index of the cell containing the specified position.
-     * @param pos The 3D position of the cell.
-     * @return The 3D index of the cell containing the specified position.
-     */
-    CellIndex getIndexFromPos(const std::array<double, 3>& pos) const;
 
 protected:
     /**
